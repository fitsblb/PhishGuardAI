--- conflicted
+++ resolved
@@ -1,8 +1,3 @@
-<<<<<<< HEAD
-# .github/workflows/ci.yml  (branch: feature/ci-gateway)
-name: CI
-on: [pull_request, push]
-=======
 # .github/workflows/ci.yml  — Option A (paused CI for feature/dev)
 name: CI
 on:
@@ -10,23 +5,12 @@
     branches: ["main"]   # only runs on PRs into main
   workflow_dispatch:      # allow manual runs from Actions tab
 
->>>>>>> 26e1e04e
 jobs:
   test:
     runs-on: ubuntu-latest
     steps:
       - uses: actions/checkout@v4
       - uses: actions/setup-python@v5
-<<<<<<< HEAD
-        with: { python-version: "3.11" }
-      - run: pip install -U pip && pip install -e ".[dev]"
-      - run: pytest -q
-  build-gateway:
-    runs-on: ubuntu-latest
-    steps:
-      - uses: actions/checkout@v4
-      - run: docker build -f docker/gateway.Dockerfile -t phishguard-gateway:ci .
-=======
         with:
           python-version: "3.11"
       - run: |
@@ -38,5 +22,4 @@
           isort --check-only .
           flake8 .
           mypy src
-      - run: python -m pytest -q
->>>>>>> 26e1e04e
+      - run: python -m pytest -q